--- conflicted
+++ resolved
@@ -17,24 +17,15 @@
 
 type Configuration struct {
 	CurrentRemote         string
-<<<<<<< HEAD
-	gitConfig             map[string]string
-	remotes               []string
 	httpClient            *HttpClient
 	redirectingHttpClient *http.Client
+	envVars               map[string]string
 	isTracingHttp         bool
 	isLoggingStats        bool
-	loading               sync.Mutex
-=======
-	httpClient            *http.Client
-	redirectingHttpClient *http.Client
-	isTracingHttp         bool
-	envVars               map[string]string
 
 	loading   sync.Mutex // guards initialization of gitConfig and remotes
 	gitConfig map[string]string
 	remotes   []string
->>>>>>> 790d2b23
 }
 
 type Endpoint struct {
@@ -51,16 +42,11 @@
 
 func NewConfig() *Configuration {
 	c := &Configuration{
-<<<<<<< HEAD
-		CurrentRemote:  defaultRemote,
-		isTracingHttp:  len(os.Getenv("GIT_CURL_VERBOSE")) > 0,
-		isLoggingStats: len(os.Getenv("GIT_LOG_STATS")) > 0,
-=======
 		CurrentRemote: defaultRemote,
 		envVars:       make(map[string]string),
->>>>>>> 790d2b23
 	}
 	c.isTracingHttp = len(c.Getenv("GIT_CURL_VERBOSE")) > 0
+	c.isLoggingStats = len(c.Getenv("GIT_LOG_STATS")) > 0
 	return c
 }
 
