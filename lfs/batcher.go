--- conflicted
+++ resolved
@@ -48,28 +48,6 @@
 	close(b.input)
 }
 
-<<<<<<< HEAD
-func (b *Batcher) run() {
-	go func() {
-		exit := false
-		for {
-			batch := make([]Transferable, 0, b.batchSize)
-		Loop:
-			for i := 0; i < b.batchSize; i++ {
-				select {
-				case t, ok := <-b.input:
-					if ok {
-						batch = append(batch, t)
-					} else {
-						exit = true // input channel was closed by Exit()
-						break Loop
-					}
-				case <-time.After(time.Millisecond * 300):
-					if len(batch) > 0 {
-						break Loop
-					}
-				}
-=======
 // acceptInput runs in its own goroutine and accepts input from external
 // clients. It fills and dispenses batches in a sequential order: for a batch
 // size N, N items will be processed before a new batch is ready.
@@ -77,17 +55,22 @@
 	exit := false
 
 	for {
-		batch := b.newBatch()
+		batch := make([]Transferable, 0, b.batchSize)
 	Loop:
 		for len(batch) < b.batchSize {
-			t, ok := <-b.input
-			if !ok {
-				exit = true // input channel was closed by Exit()
-				break Loop
->>>>>>> 63074322
+			select {
+			case t, ok := <-b.input:
+				if ok {
+					batch = append(batch, t)
+				} else {
+					exit = true // input channel was closed by Exit()
+					break Loop
+				}
+			case <-time.After(time.Millisecond * 300):
+				if len(batch) > 0 {
+					break Loop
+				}
 			}
-
-			batch = append(batch, t)
 		}
 
 		b.batchReady <- batch
@@ -96,10 +79,4 @@
 			return
 		}
 	}
-}
-
-// newBatch allocates a slice of Transferables with the capacity of the set
-// batch size.
-func (b *Batcher) newBatch() []Transferable {
-	return make([]Transferable, 0, b.batchSize)
 }